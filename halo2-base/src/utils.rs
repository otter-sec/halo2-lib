#[cfg(feature = "halo2-pse")]
use crate::halo2_proofs::arithmetic::CurveAffine;
use crate::halo2_proofs::{arithmetic::FieldExt, circuit::Value};
use crate::AssignedValue;
use crate::Context;
use core::hash::Hash;
use num_bigint::BigInt;
use num_bigint::BigUint;
use num_bigint::Sign;
use num_traits::Signed;
use num_traits::{One, Zero};
use std::env::var;
use z3::ast::{Ast, Bool, Int};
use z3::*;
/// Helper trait to represent a field element that can be converted into [u64] limbs.
///
/// Note: Since the number of bits necessary to represent a field element is larger than the number of bits in a u64, we decompose the integer representation of the field element into multiple [u64] values e.g. `limbs`.
pub trait ScalarField: FieldExt + Hash {
    /// Returns the base `2<sup>bit_len</sup>` little endian representation of the [ScalarField] element up to `num_limbs` number of limbs (truncates any extra limbs).
    ///
    /// Assumes `bit_len < 64`.
    /// * `num_limbs`: number of limbs to return
    /// * `bit_len`: number of bits in each limb
    fn to_u64_limbs(self, num_limbs: usize, bit_len: usize) -> Vec<u64>;

    /// Returns the little endian byte representation of the element.
    fn to_bytes_le(&self) -> Vec<u8>;

    /// Creates a field element from a little endian byte representation.
    ///
    /// The default implementation assumes that `PrimeField::from_repr` is implemented for little-endian.
    /// It should be overriden if this is not the case.
    fn from_bytes_le(bytes: &[u8]) -> Self {
        let mut repr = Self::Repr::default();
        repr.as_mut()[..bytes.len()].copy_from_slice(bytes);
        Self::from_repr(repr).unwrap()
    }
}
// See below for implementations

// Later: will need to separate BigPrimeField from ScalarField when Goldilocks is introduced
pub trait BigPrimeField = ScalarField;

/// Converts an [Iterator] of u64 digits into `number_of_limbs` limbs of `bit_len` bits returned as a [Vec].
///
/// Assumes: `bit_len < 64`.
/// * `e`: Iterator of [u64] digits
/// * `number_of_limbs`: number of limbs to return
/// * `bit_len`: number of bits in each limb
#[inline(always)]
pub(crate) fn decompose_u64_digits_to_limbs(
    e: impl IntoIterator<Item = u64>,
    number_of_limbs: usize,
    bit_len: usize,
) -> Vec<u64> {
    debug_assert!(bit_len < 64);

    let mut e = e.into_iter();
    // Mask to extract the bits from each digit
    let mask: u64 = (1u64 << bit_len) - 1u64;
    let mut u64_digit = e.next().unwrap_or(0);
    let mut rem = 64;

    // For each digit, we extract its individual limbs by repeatedly masking and shifting the digit based on how many bits we have left to extract.
    (0..number_of_limbs)
        .map(|_| match rem.cmp(&bit_len) {
            // If `rem` > `bit_len`, we mask the bits from the `u64_digit` to return the first limb.
            // We shift the digit to the right by `bit_len` bits and subtract `bit_len` from `rem`
            core::cmp::Ordering::Greater => {
                let limb = u64_digit & mask;
                u64_digit >>= bit_len;
                rem -= bit_len;
                limb
            }
            // If `rem` == `bit_len`, then we mask the bits from the `u64_digit` to return the first limb
            // We retrieve the next digit and reset `rem` to 64
            core::cmp::Ordering::Equal => {
                let limb = u64_digit & mask;
                u64_digit = e.next().unwrap_or(0);
                rem = 64;
                limb
            }
            // If `rem` < `bit_len`, we retrieve the next digit, mask it, and shift left `rem` bits from the `u64_digit` to return the first limb.
            // we shift the digit to the right by `bit_len` - `rem` bits to retrieve the start of the next limb and add 64 - bit_len to `rem` to get the remainder.
            core::cmp::Ordering::Less => {
                let mut limb = u64_digit;
                u64_digit = e.next().unwrap_or(0);
                limb |= (u64_digit & ((1u64 << (bit_len - rem)) - 1u64)) << rem;
                u64_digit >>= bit_len - rem;
                rem += 64 - bit_len;
                limb
            }
        })
        .collect()
}

/// Returns the number of bits needed to represent the value of `x`.
pub fn bit_length(x: u64) -> usize {
    (u64::BITS - x.leading_zeros()) as usize
}

/// Returns the ceiling of the base 2 logarithm of `x`.
///
/// `log2_ceil(0)` returns 0.
pub fn log2_ceil(x: u64) -> usize {
    (u64::BITS - x.leading_zeros()) as usize - usize::from(x.is_power_of_two())
}

/// Returns the modulus of [BigPrimeField].
pub fn modulus<F: BigPrimeField>() -> BigUint {
    fe_to_biguint(&-F::one()) + 1u64
}

/// Returns the [BigPrimeField] element of 2<sup>n</sup>.
/// * `n`: the desired power of 2.
pub fn power_of_two<F: BigPrimeField>(n: usize) -> F {
    biguint_to_fe(&(BigUint::one() << n))
}

/// Converts an immutable reference to [BigUint] to a [BigPrimeField].
/// * `e`: immutable reference to [BigUint]
///
/// # Assumptions:
/// * `e` is less than the modulus of `F`
pub fn biguint_to_fe<F: BigPrimeField>(e: &BigUint) -> F {
    let bytes = e.to_bytes_le();
    F::from_bytes_le(&bytes)
}

/// Converts an immutable reference to [BigInt] to a [BigPrimeField].
/// * `e`: immutable reference to [BigInt]
///
/// # Assumptions:
/// * The absolute value of `e` is less than the modulus of `F`
pub fn bigint_to_fe<F: BigPrimeField>(e: &BigInt) -> F {
    let (sign, bytes) = e.to_bytes_le();
    let f_abs = F::from_bytes_le(&bytes);
    if sign == Sign::Minus {
        -f_abs
    } else {
        f_abs
    }
}

/// Converts an immutable reference to an PrimeField element into a [BigUint] element.
/// * `fe`: immutable reference to PrimeField element to convert
pub fn fe_to_biguint<F: ScalarField>(fe: &F) -> BigUint {
    BigUint::from_bytes_le(fe.to_bytes_le().as_ref())
}

/// Converts a [BigPrimeField] element into a [BigInt] element by sending `fe` in `[0, F::modulus())` to
/// ```ignore
/// fe,                 if fe < F::modulus() / 2
/// fe - F::modulus(),  otherwise
/// ```
pub fn fe_to_bigint<F: BigPrimeField>(fe: &F) -> BigInt {
    // TODO: `F` should just have modulus as lazy_static or something
    let modulus = modulus::<F>();
    let e = fe_to_biguint(fe);
    if e <= &modulus / 2u32 {
        BigInt::from_biguint(Sign::Plus, e)
    } else {
        BigInt::from_biguint(Sign::Minus, modulus - e)
    }
}

/// Decomposes an immutable reference to a [BigPrimeField] element into `number_of_limbs` limbs of `bit_len` bits each and returns a [Vec] of [BigPrimeField] represented by those limbs.
///
/// Assumes `bit_len < 128`.
/// * `e`: immutable reference to [BigPrimeField] element to decompose
/// * `number_of_limbs`: number of limbs to decompose `e` into
/// * `bit_len`: number of bits in each limb
pub fn decompose<F: BigPrimeField>(e: &F, number_of_limbs: usize, bit_len: usize) -> Vec<F> {
    if bit_len > 64 {
        decompose_biguint(&fe_to_biguint(e), number_of_limbs, bit_len)
    } else {
        decompose_fe_to_u64_limbs(e, number_of_limbs, bit_len).into_iter().map(F::from).collect()
    }
}

/// Decomposes an immutable reference to a [ScalarField] element into `number_of_limbs` limbs of `bit_len` bits each and returns a [Vec] of [u64] represented by those limbs.
///
/// Assumes `bit_len` < 64
/// * `e`: immutable reference to [ScalarField] element to decompose
/// * `number_of_limbs`: number of limbs to decompose `e` into
/// * `bit_len`: number of bits in each limb
pub fn decompose_fe_to_u64_limbs<F: ScalarField>(
    e: &F,
    number_of_limbs: usize,
    bit_len: usize,
) -> Vec<u64> {
    #[cfg(feature = "halo2-axiom")]
    {
        e.to_u64_limbs(number_of_limbs, bit_len)
    }

    #[cfg(feature = "halo2-pse")]
    {
        decompose_u64_digits_to_limbs(fe_to_biguint(e).iter_u64_digits(), number_of_limbs, bit_len)
    }
}

/// Decomposes an immutable reference to a [BigUint] into `num_limbs` limbs of `bit_len` bits each and returns a [Vec] of [BigPrimeField] represented by those limbs.
///
/// Assumes 64 <= `bit_len` < 128.
/// * `e`: immutable reference to [BigInt] to decompose
/// * `num_limbs`: number of limbs to decompose `e` into
/// * `bit_len`: number of bits in each limb
///
/// Truncates to `num_limbs` limbs if `e` is too large.
pub fn decompose_biguint<F: BigPrimeField>(
    e: &BigUint,
    num_limbs: usize,
    bit_len: usize,
) -> Vec<F> {
    // bit_len must be between 64` and 128
    debug_assert!((64..128).contains(&bit_len));
    let mut e = e.iter_u64_digits();

    // Grab first 128-bit limb from iterator
    let mut limb0 = e.next().unwrap_or(0) as u128;
    let mut rem = bit_len - 64;
    let mut u64_digit = e.next().unwrap_or(0);
    // Extract second limb (bit length 64) from e
    limb0 |= ((u64_digit & ((1u64 << rem) - 1u64)) as u128) << 64u32;
    u64_digit >>= rem;
    rem = 64 - rem;

    // Convert `limb0` into field element `F` and create an iterator by chaining `limb0` with the computing the remaining limbs
    core::iter::once(F::from_u128(limb0))
        .chain((1..num_limbs).map(|_| {
            let mut limb = u64_digit as u128;
            let mut bits = rem;
            u64_digit = e.next().unwrap_or(0);
            if bit_len >= 64 + bits {
                limb |= (u64_digit as u128) << bits;
                u64_digit = e.next().unwrap_or(0);
                bits += 64;
            }
            rem = bit_len - bits;
            limb |= ((u64_digit & ((1u64 << rem) - 1u64)) as u128) << bits;
            u64_digit >>= rem;
            rem = 64 - rem;
            F::from_u128(limb)
        }))
        .collect()
}

/// Decomposes an immutable reference to a [BigInt] into `num_limbs` limbs of `bit_len` bits each and returns a [Vec] of [BigPrimeField] represented by those limbs.
///
/// Assumes `bit_len < 128`.
/// * `e`: immutable reference to `BigInt` to decompose
/// * `num_limbs`: number of limbs to decompose `e` into
/// * `bit_len`: number of bits in each limb
pub fn decompose_bigint<F: BigPrimeField>(e: &BigInt, num_limbs: usize, bit_len: usize) -> Vec<F> {
    if e.is_negative() {
        decompose_biguint::<F>(e.magnitude(), num_limbs, bit_len).into_iter().map(|x| -x).collect()
    } else {
        decompose_biguint(e.magnitude(), num_limbs, bit_len)
    }
}

/// Decomposes an immutable reference to a [BigInt] into `num_limbs` limbs of `bit_len` bits each and returns a [Vec] of [BigPrimeField] represented by those limbs wrapped in [Value].
///
/// Assumes `bit_len` < 128.
/// * `e`: immutable reference to `BigInt` to decompose
/// * `num_limbs`: number of limbs to decompose `e` into
/// * `bit_len`: number of bits in each limb
pub fn decompose_bigint_option<F: BigPrimeField>(
    value: Value<&BigInt>,
    number_of_limbs: usize,
    bit_len: usize,
) -> Vec<Value<F>> {
    value.map(|e| decompose_bigint(e, number_of_limbs, bit_len)).transpose_vec(number_of_limbs)
}

/// Wraps the internal value of `value` in an [Option].
/// If the value is [None], then the function returns [None].
/// * `value`: Value to convert.
pub fn value_to_option<V>(value: Value<V>) -> Option<V> {
    let mut v = None;
    value.map(|val| {
        v = Some(val);
    });
    v
}

/// Computes the value of an integer by passing as `input` a [Vec] of its limb values and the `bit_len` (bit length) used.
///
/// Returns the sum of all limbs scaled by 2<sup>(bit_len * i)</sup> where i is the index of the limb.
/// * `input`: Limb values of the integer.
/// * `bit_len`: Length of limb in bits
pub fn compose(input: Vec<BigUint>, bit_len: usize) -> BigUint {
    input.iter().rev().fold(BigUint::zero(), |acc, val| (acc << bit_len) + val)
}

#[cfg(feature = "halo2-axiom")]
pub use halo2_proofs_axiom::halo2curves::CurveAffineExt;

/// Helper trait
#[cfg(feature = "halo2-pse")]
pub trait CurveAffineExt: CurveAffine {
    /// Unlike the `Coordinates` trait, this just returns the raw affine (X, Y) coordinantes without checking `is_on_curve`
    fn into_coordinates(self) -> (Self::Base, Self::Base) {
        let coordinates = self.coordinates().unwrap();
        (*coordinates.x(), *coordinates.y())
    }
}
#[cfg(feature = "halo2-pse")]
impl<C: CurveAffine> CurveAffineExt for C {}

mod scalar_field_impls {
    use num_bigint::BigUint;

    use super::{decompose_u64_digits_to_limbs, ScalarField};
    use crate::halo2_proofs::halo2curves::FieldExt;
    use std::hash::Hash;

    /// We do a blanket implementation in 'community-edition' to make it easier to integrate with other crates.
    ///
    /// ASSUMING F::Repr is little-endian
    impl<F> ScalarField for F
    where
        F: FieldExt + Hash,
    {
        #[inline(always)]
        fn to_u64_limbs(self, num_limbs: usize, bit_len: usize) -> Vec<u64> {
            let bytes = self.to_repr();
            let uint = BigUint::from_bytes_le(bytes.as_ref());
            let digits = uint.iter_u64_digits();
            decompose_u64_digits_to_limbs(digits, num_limbs, bit_len)
        }

        #[inline(always)]
        fn to_bytes_le(&self) -> Vec<u8> {
            self.to_repr().as_ref().to_vec()
        }
    }
}

/// Module for reading parameters for Halo2 proving system from the file system.
pub mod fs {
    use std::{
        env::var,
        fs::{self, File},
        io::{BufReader, BufWriter},
    };

    use crate::halo2_proofs::{
        halo2curves::{
            bn256::{Bn256, G1Affine},
            CurveAffine,
        },
        poly::{
            commitment::{Params, ParamsProver},
            kzg::commitment::ParamsKZG,
        },
    };
    use rand_chacha::{rand_core::SeedableRng, ChaCha20Rng};

    /// Reads the srs from a file found in `./params/kzg_bn254_{k}.srs` or `{dir}/kzg_bn254_{k}.srs` if `PARAMS_DIR` env var is specified.
    /// * `k`: degree that expresses the size of circuit (i.e., 2^<sup>k</sup> is the number of rows in the circuit)
    pub fn read_params(k: u32) -> ParamsKZG<Bn256> {
        let dir = var("PARAMS_DIR").unwrap_or_else(|_| "./params".to_string());
        ParamsKZG::<Bn256>::read(&mut BufReader::new(
            File::open(format!("{dir}/kzg_bn254_{k}.srs").as_str())
                .expect("Params file does not exist"),
        ))
        .unwrap()
    }

    /// Attempts to read the srs from a file found in `./params/kzg_bn254_{k}.srs` or `{dir}/kzg_bn254_{k}.srs` if `PARAMS_DIR` env var is specified, creates a file it if it does not exist.
    /// * `k`: degree that expresses the size of circuit (i.e., 2^<sup>k</sup> is the number of rows in the circuit)
    /// * `setup`: a function that creates the srs
    pub fn read_or_create_srs<'a, C: CurveAffine, P: ParamsProver<'a, C>>(
        k: u32,
        setup: impl Fn(u32) -> P,
    ) -> P {
        let dir = var("PARAMS_DIR").unwrap_or_else(|_| "./params".to_string());
        let path = format!("{dir}/kzg_bn254_{k}.srs");
        match File::open(path.as_str()) {
            Ok(f) => {
                #[cfg(feature = "display")]
                println!("read params from {path}");
                let mut reader = BufReader::new(f);
                P::read(&mut reader).unwrap()
            }
            Err(_) => {
                #[cfg(feature = "display")]
                println!("creating params for {k}");
                fs::create_dir_all(dir).unwrap();
                let params = setup(k);
                params.write(&mut BufWriter::new(File::create(path).unwrap())).unwrap();
                params
            }
        }
    }

    /// Generates the SRS for the KZG scheme and writes it to a file found in "./params/kzg_bn2_{k}.srs` or `{dir}/kzg_bn254_{k}.srs` if `PARAMS_DIR` env var is specified, creates a file it if it does not exist"
    /// * `k`: degree that expresses the size of circuit (i.e., 2^<sup>k</sup> is the number of rows in the circuit)
    pub fn gen_srs(k: u32) -> ParamsKZG<Bn256> {
        read_or_create_srs::<G1Affine, _>(k, |k| {
            ParamsKZG::<Bn256>::setup(k, ChaCha20Rng::from_seed(Default::default()))
        })
    }
}

/// Formal verification of halo2 circuit.
///
/// * `ctx_circuit`: The circuit
/// * `ctx`: z3 context
/// * `solver`: z3 solver
/// * `goal`: Goal defined by users
/// * `inputs`: A vector of the circuit inputs
#[inline(always)]
pub fn z3_formally_verify<F: BigPrimeField>(
    ctx_circuit: &mut Context<F>,
    ctx: &z3::Context,
    solver: &z3::Solver,
    goal: &Bool,
    inputs: &[&AssignedValue<F>],
) {
    let circuit = ctx_circuit;

    let z3_constraints = &circuit.z3_constraints;

    // z3_constraints = (vec![check_cell],"check_cell >= 0 && check_cell < max_range")
    // Can you turn the z3_constraints to
    // let check_cell_ge_0 = z3::ast::Int::new_const(&__ctx_z3, "inner_const_0").ge(&z3::ast::Int::from_u64(&__ctx_z3, 0));
    // let check_cell_lt_2numbits = z3::ast::Int::new_const(&__ctx_z3, "inner_const_0").lt(&z3::ast::Int::from_u64(&__ctx_z3, 2 << range_bits));
    // let inner_const = z3::ast::Bool::and(&__ctx_z3, &[&check_cell_ge_0, &check_cell_lt_2numbits]);

    let mut constraints = Vec::new();

    let mut advice = Vec::new();
    let mut ins = Vec::new();
    let p = Int::from_str(
        ctx,
        "21888242871839275222246405745257275088548364400416034343698204186575808495617",
    )
    .unwrap();
<<<<<<< HEAD
    let _modulus = modulus::<F>();
=======
    for j in 0..inputs.to_vec().len() {
        ins.push(Int::new_const(&ctx, format!("input_{}", j)));
    }
>>>>>>> bebdb17a
    for i in 0..circuit.advice.len() {
        advice.push(Int::new_const(ctx, format!("advice_{i}")));
        constraints.push((advice[i])._eq(&advice[i].modulo(&p)));
        for j in 0..inputs.to_vec().len() {
            if inputs[j].cell.unwrap().offset == i {
<<<<<<< HEAD
                ins.push(Int::new_const(ctx, format!("input_{j}")));
                /*constraints.push(
                    ins[j].gt(&Int::from_str(
                        &ctx,
                        &format!("{}", BigInt::from_biguint(Sign::Minus, &modulus / 2u32)),
                    )
                    .unwrap()),
                );
                constraints.push(
                    ins[j].lt(&Int::from_str(
                        &ctx,
                        &format!("{}", BigInt::from_biguint(Sign::Plus, &modulus / 2u32)),
                    )
                    .unwrap()),
                );*/
                constraints.push((ins[j])._eq(&advice[i]));
=======
                constraints.push((&ins[j])._eq(&advice[i]));
>>>>>>> bebdb17a
            }
        }
    }

    let lookup_bits: usize = var("LOOKUP_BITS").unwrap().parse().unwrap();
    for a in circuit.cells_to_lookup.iter() {
        assert!(a.cell.unwrap().context_id == 0);
        let i = a.cell.unwrap().offset;
        constraints.push(advice[i].ge(&Int::from_u64(ctx, 0)));
        constraints.push(advice[i].lt(&Int::from_u64(ctx, 1 << lookup_bits)));
    }

    for (a, b) in circuit.advice_equality_constraints.iter() {
        constraints.push(advice[a.offset]._eq(&advice[b.offset]));
    }

    for (a, b) in circuit.constant_equality_constraints.iter() {
        assert!(b.context_id == 0);
        let val_temp = F::from_bytes_le(a.to_repr().as_ref());
        let val = BigUint::from_bytes_le(val_temp.to_bytes_le().as_ref());
        constraints.push(advice[b.offset]._eq(&Int::from_str(ctx, &format!("{val}")).unwrap()));
    }

    for i in 0..circuit.advice.len() {
        if circuit.selector[i] {
            let lhs =
                Int::add(ctx, &[&advice[i], &Int::mul(ctx, &[&advice[i + 1], &advice[i + 2]])]);
            constraints.push(lhs.modulo(&p)._eq(&advice[i + 3]));
        }
    }
    let refs_par = constraints.iter().collect::<Vec<&Bool>>();
    let all_constraints = Bool::and(ctx, &refs_par);
    solver.assert(&all_constraints);
<<<<<<< HEAD
    solver.assert(goal);
=======
    solver.assert(&goal.not());
    println!("GOAL {:?}", goal);
>>>>>>> bebdb17a
    //the solver should return Unsat meaning no values should satisfy all constraints but not goal
    assert_eq!(solver.check(), SatResult::Unsat);
}

/// Utilities for testing
#[cfg(any(test, feature = "test-utils"))]
pub mod testing {
    use crate::halo2_proofs::{
        halo2curves::bn256::{Bn256, Fr, G1Affine},
        plonk::{create_proof, verify_proof, Circuit, ProvingKey, VerifyingKey},
        poly::commitment::ParamsProver,
        poly::kzg::{
            commitment::KZGCommitmentScheme, commitment::ParamsKZG, multiopen::ProverSHPLONK,
            multiopen::VerifierSHPLONK, strategy::SingleStrategy,
        },
        transcript::{
            Blake2bRead, Blake2bWrite, Challenge255, TranscriptReadBuffer, TranscriptWriterBuffer,
        },
    };
    use rand::rngs::OsRng;

    /// helper function to generate a proof with real prover
    pub fn gen_proof(
        params: &ParamsKZG<Bn256>,
        pk: &ProvingKey<G1Affine>,
        circuit: impl Circuit<Fr>,
    ) -> Vec<u8> {
        let mut transcript = Blake2bWrite::<_, _, Challenge255<_>>::init(vec![]);
        create_proof::<
            KZGCommitmentScheme<Bn256>,
            ProverSHPLONK<'_, Bn256>,
            Challenge255<_>,
            _,
            Blake2bWrite<Vec<u8>, G1Affine, _>,
            _,
        >(params, pk, &[circuit], &[&[]], OsRng, &mut transcript)
        .expect("prover should not fail");
        transcript.finalize()
    }

    /// helper function to verify a proof
    pub fn check_proof(
        params: &ParamsKZG<Bn256>,
        vk: &VerifyingKey<G1Affine>,
        proof: &[u8],
        expect_satisfied: bool,
    ) {
        let verifier_params = params.verifier_params();
        let strategy = SingleStrategy::new(params);
        let mut transcript = Blake2bRead::<_, _, Challenge255<_>>::init(proof);
        let res = verify_proof::<
            KZGCommitmentScheme<Bn256>,
            VerifierSHPLONK<'_, Bn256>,
            Challenge255<G1Affine>,
            Blake2bRead<&[u8], G1Affine, Challenge255<G1Affine>>,
            SingleStrategy<'_, Bn256>,
        >(verifier_params, vk, strategy, &[&[]], &mut transcript);

        if expect_satisfied {
            assert!(res.is_ok());
        } else {
            assert!(res.is_err());
        }
    }
}

#[cfg(test)]
mod tests {
    use crate::halo2_proofs::halo2curves::bn256::Fr;
    use num_bigint::RandomBits;
    use rand::{rngs::OsRng, Rng};
    use std::ops::Shl;

    use super::*;

    #[test]
    fn test_signed_roundtrip() {
        use crate::halo2_proofs::halo2curves::bn256::Fr;
        assert_eq!(fe_to_bigint(&bigint_to_fe::<Fr>(&-BigInt::one())), -BigInt::one());
    }

    #[test]
    fn test_decompose_biguint() {
        let mut rng = OsRng;
        const MAX_LIMBS: u64 = 5;
        for bit_len in 64..128usize {
            for num_limbs in 1..=MAX_LIMBS {
                for _ in 0..10_000usize {
                    let mut e: BigUint = rng.sample(RandomBits::new(num_limbs * bit_len as u64));
                    let limbs = decompose_biguint::<Fr>(&e, num_limbs as usize, bit_len);

                    let limbs2 = {
                        let mut limbs = vec![];
                        let mask = BigUint::one().shl(bit_len) - 1usize;
                        for _ in 0..num_limbs {
                            let limb = &e & &mask;
                            let mut bytes_le = limb.to_bytes_le();
                            bytes_le.resize(32, 0u8);
                            limbs.push(Fr::from_bytes(&bytes_le.try_into().unwrap()).unwrap());
                            e >>= bit_len;
                        }
                        limbs
                    };
                    assert_eq!(limbs, limbs2);
                }
            }
        }
    }

    #[test]
    fn test_decompose_u64_digits_to_limbs() {
        let mut rng = OsRng;
        const MAX_LIMBS: u64 = 5;
        for bit_len in 0..64usize {
            for num_limbs in 1..=MAX_LIMBS {
                for _ in 0..10_000usize {
                    let mut e: BigUint = rng.sample(RandomBits::new(num_limbs * bit_len as u64));
                    let limbs = decompose_u64_digits_to_limbs(
                        e.to_u64_digits(),
                        num_limbs as usize,
                        bit_len,
                    );
                    let limbs2 = {
                        let mut limbs = vec![];
                        let mask = BigUint::one().shl(bit_len) - 1usize;
                        for _ in 0..num_limbs {
                            let limb = &e & &mask;
                            limbs.push(u64::try_from(limb).unwrap());
                            e >>= bit_len;
                        }
                        limbs
                    };
                    assert_eq!(limbs, limbs2);
                }
            }
        }
    }

    #[test]
    fn test_log2_ceil_zero() {
        assert_eq!(log2_ceil(0), 0);
    }
}<|MERGE_RESOLUTION|>--- conflicted
+++ resolved
@@ -439,38 +439,15 @@
         "21888242871839275222246405745257275088548364400416034343698204186575808495617",
     )
     .unwrap();
-<<<<<<< HEAD
-    let _modulus = modulus::<F>();
-=======
     for j in 0..inputs.to_vec().len() {
         ins.push(Int::new_const(&ctx, format!("input_{}", j)));
     }
->>>>>>> bebdb17a
     for i in 0..circuit.advice.len() {
         advice.push(Int::new_const(ctx, format!("advice_{i}")));
         constraints.push((advice[i])._eq(&advice[i].modulo(&p)));
         for j in 0..inputs.to_vec().len() {
             if inputs[j].cell.unwrap().offset == i {
-<<<<<<< HEAD
-                ins.push(Int::new_const(ctx, format!("input_{j}")));
-                /*constraints.push(
-                    ins[j].gt(&Int::from_str(
-                        &ctx,
-                        &format!("{}", BigInt::from_biguint(Sign::Minus, &modulus / 2u32)),
-                    )
-                    .unwrap()),
-                );
-                constraints.push(
-                    ins[j].lt(&Int::from_str(
-                        &ctx,
-                        &format!("{}", BigInt::from_biguint(Sign::Plus, &modulus / 2u32)),
-                    )
-                    .unwrap()),
-                );*/
-                constraints.push((ins[j])._eq(&advice[i]));
-=======
                 constraints.push((&ins[j])._eq(&advice[i]));
->>>>>>> bebdb17a
             }
         }
     }
@@ -504,12 +481,8 @@
     let refs_par = constraints.iter().collect::<Vec<&Bool>>();
     let all_constraints = Bool::and(ctx, &refs_par);
     solver.assert(&all_constraints);
-<<<<<<< HEAD
-    solver.assert(goal);
-=======
     solver.assert(&goal.not());
     println!("GOAL {:?}", goal);
->>>>>>> bebdb17a
     //the solver should return Unsat meaning no values should satisfy all constraints but not goal
     assert_eq!(solver.check(), SatResult::Unsat);
 }
